/*
 * ISC License (ISC)
 * Copyright 2018 aeternity developers
 *
 *  Permission to use, copy, modify, and/or distribute this software for any
 *  purpose with or without fee is hereby granted, provided that the above
 *  copyright notice and this permission notice appear in all copies.
 *
 *  THE SOFTWARE IS PROVIDED "AS IS" AND THE AUTHOR DISCLAIMS ALL WARRANTIES WITH
 *  REGARD TO THIS SOFTWARE INCLUDING ALL IMPLIED WARRANTIES OF MERCHANTABILITY
 *  AND FITNESS. IN NO EVENT SHALL THE AUTHOR BE LIABLE FOR ANY SPECIAL, DIRECT,
 *  INDIRECT, OR CONSEQUENTIAL DAMAGES OR ANY DAMAGES WHATSOEVER RESULTING FROM
 *  LOSS OF USE, DATA OR PROFITS, WHETHER IN AN ACTION OF CONTRACT, NEGLIGENCE OR
 *  OTHER TORTIOUS ACTION, ARISING OUT OF OR IN CONNECTION WITH THE USE OR
 *  PERFORMANCE OF THIS SOFTWARE.
 */


const HttpService = require('./index')
const {createTxCallParams} = require('./utils')

class Contracts extends HttpService {

<<<<<<< HEAD
  async getCreateTx(code, owner, options = {}) {
    let contractTxData = {
      ...createTxCallParams(options),
      owner,
=======
  async getCreateTx(code, options = {}) {
    console.log(`ito: ${JSON.stringify(options)}`)
    const contractTxData = {
      ...createTxCallParams(options),
      owner: options.owner,
>>>>>>> 11bead02
      'vm_version': options.vmVersion || 1,
      code: code,
      'call_data': options.callData || '',
      deposit: options.deposit || 4
    }
    const {data} = await this.client.post('tx/contract/create', contractTxData)
    return data
  }

  async getCallTxWithData(callData, contractPubKey, options = {}) {
    const payload = {
      ...createTxCallParams(options),
      'caller': options.caller,
      'vm_version': options.vmVersion || 1,
      'call_data': callData,
      'contract': contractPubKey
    }
    const {data} = await this.client.post('tx/contract/call', payload)
    return data
  }

  async getCallTx(contractAddress, callData, options = {}) {
    const payload = {
      ...createTxCallParams(options),
      'caller': options.caller,
      'vm_version': options.vmVersion || 1,
      'call_data': callData,
      'contract': contractAddress
    }
    const {data} = await this.client.post('tx/contract/call', payload)
    return data
  }

  async compile(code, options) {
    const inputData = {code, options}
    const {data} = await this.client.post('contract/compile', inputData)
    return data.bytecode
  }

<<<<<<< HEAD
  async call(abi, code, func, arg) {
=======
  async callStatic(abi, code, func, arg) {
>>>>>>> 11bead02
    const inputData = {abi: abi, code, 'function': func, arg}
    const {data} = await this.client.post('contract/call', inputData)
    return data.out
  }

  async encodeCallData(abi, code, func, args = []) {
    const body = {code, abi, 'function': func, 'arg': args.join(',')}
    const {data} = await this.client.post('contract/encode-calldata', body)
    return data.calldata
  }

  async deployContract(code, account, options = {}) {
    // Create the transaction
<<<<<<< HEAD
    const data = await this.getCreateTx(code, account.pub, options)
    await this.client.tx.sendSigned(data.tx, account.priv, options)
=======
    const data = await this.getCreateTx(code, options)
    await this.client.tx.sendSigned(data.tx, privateKey, options)
>>>>>>> 11bead02
    return data
  }

  async getComputeCallTx(contract, func, args, options = {}) {
    const body = {
      'gas_price': options.gasPrice || 1,
      'caller': options.caller,
      'vm_version': options.vmVersion || 1,
      'amount': options.amount || 0,
      'contract': contract,
      'fee': options.fee || 1,
      'function': func,
      'gas': options.gas || 1,
      'arguments': args,
      'nonce': options.nonce
    }
    const {data} = await this.client.post('tx/contract/call/compute', body)
    return data
  }

}

module.exports = Contracts<|MERGE_RESOLUTION|>--- conflicted
+++ resolved
@@ -21,18 +21,10 @@
 
 class Contracts extends HttpService {
 
-<<<<<<< HEAD
   async getCreateTx(code, owner, options = {}) {
     let contractTxData = {
       ...createTxCallParams(options),
       owner,
-=======
-  async getCreateTx(code, options = {}) {
-    console.log(`ito: ${JSON.stringify(options)}`)
-    const contractTxData = {
-      ...createTxCallParams(options),
-      owner: options.owner,
->>>>>>> 11bead02
       'vm_version': options.vmVersion || 1,
       code: code,
       'call_data': options.callData || '',
@@ -72,11 +64,7 @@
     return data.bytecode
   }
 
-<<<<<<< HEAD
-  async call(abi, code, func, arg) {
-=======
   async callStatic(abi, code, func, arg) {
->>>>>>> 11bead02
     const inputData = {abi: abi, code, 'function': func, arg}
     const {data} = await this.client.post('contract/call', inputData)
     return data.out
@@ -90,13 +78,8 @@
 
   async deployContract(code, account, options = {}) {
     // Create the transaction
-<<<<<<< HEAD
     const data = await this.getCreateTx(code, account.pub, options)
     await this.client.tx.sendSigned(data.tx, account.priv, options)
-=======
-    const data = await this.getCreateTx(code, options)
-    await this.client.tx.sendSigned(data.tx, privateKey, options)
->>>>>>> 11bead02
     return data
   }
 
