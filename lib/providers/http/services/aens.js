--- conflicted
+++ resolved
@@ -108,11 +108,7 @@
       }
       let {data} = await this.client.post('tx/name/claim', payload)
       let txHash = data.tx
-<<<<<<< HEAD
       await this.client.tx.sendSigned(txHash, priv)
-=======
-      await this.client.tx.sendSigned(txHash, privateKey)
->>>>>>> 11bead02
       return data
     }  else {
       return
@@ -152,11 +148,7 @@
         account: pub
       }
       let {data} = await this.client.post ('tx/name/update', inputData)
-<<<<<<< HEAD
       await this.client.tx.sendSigned(data.tx, priv)
-=======
-      await this.client.tx.sendSigned(data.tx, privateKey)
->>>>>>> 11bead02
       return data
     } else {
       throw new Error('Private key must be set')
@@ -184,11 +176,7 @@
         account: pub
       }
       let {data} = await this.client.post('tx/name/transfer', payload)
-<<<<<<< HEAD
       await this.client.tx.sendSigned(data.tx, priv)
-=======
-      await this.client.tx.sendSigned(data.tx, privateKey)
->>>>>>> 11bead02
       return data
     } else {
       throw new Error('Private key must be set')
