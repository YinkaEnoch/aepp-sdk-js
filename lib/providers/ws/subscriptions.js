/*
 * ISC License (ISC)
 * Copyright 2018 aeternity developers
 *
 *  Permission to use, copy, modify, and/or distribute this software for any
 *  purpose with or without fee is hereby granted, provided that the above
 *  copyright notice and this permission notice appear in all copies.
 *
 *  THE SOFTWARE IS PROVIDED "AS IS" AND THE AUTHOR DISCLAIMS ALL WARRANTIES WITH
 *  REGARD TO THIS SOFTWARE INCLUDING ALL IMPLIED WARRANTIES OF MERCHANTABILITY
 *  AND FITNESS. IN NO EVENT SHALL THE AUTHOR BE LIABLE FOR ANY SPECIAL, DIRECT,
 *  INDIRECT, OR CONSEQUENTIAL DAMAGES OR ANY DAMAGES WHATSOEVER RESULTING FROM
 *  LOSS OF USE, DATA OR PROFITS, WHETHER IN AN ACTION OF CONTRACT, NEGLIGENCE OR
 *  OTHER TORTIOUS ACTION, ARISING OUT OF OR IN CONNECTION WITH THE USE OR
 *  PERFORMANCE OF THIS SOFTWARE.
 */

const {actions, origins} = require('./types')

class AeSubscription {
  constructor(options = {}) {
    this.origin = options && options.origin
    this.action = options && options.action
    if (options && options.update) {
      this.update = options.update
    }
  }

  matches(data) {
    return (typeof this.origin === 'undefined' || this.origin === data.origin)
      && (typeof this.action === 'undefined' || this.action === data.action)
  }

  update(data) {}

}

class OracleRegistrationSubscription extends AeSubscription {

  constructor(emitter) {
    super()
    this.pendingOracleIds = []
    this.emitter = emitter
  }

  matches(data) {
    return (data.action === actions.MINED_BLOCK)
      || (data.action === actions.NEW_BLOCK)
      || (data.action === actions.REGISTER && data.origin === origins.ORACLE)
  }

  update(data) {
    if ([actions.MINED_BLOCK, actions.NEW_BLOCK].includes(data.action)) {
<<<<<<< HEAD
      // if (this.pendingOracleIds.length > 0) {
      while (this.pendingOracleIds.length > 0) {
        let id = this.pendingOracleIds.splice(0, 1)
=======
      while (this.pendingOracleIds.length > 0) {
        let id = this.pendingOracleIds.splice(0, 1)[0]
>>>>>>> ee01c12f
        this.emitter.emit('registeredOracle', id)
      }
      // }
    } else {
      console.log(`New oracle registration ${data.payload['oracle_id']}`)
      this.pendingOracleIds.push(data.payload['oracle_id'])
    }
  }
}

module.exports = {
  AeSubscription,
  OracleRegistrationSubscription
}<|MERGE_RESOLUTION|>--- conflicted
+++ resolved
@@ -51,17 +51,10 @@
 
   update(data) {
     if ([actions.MINED_BLOCK, actions.NEW_BLOCK].includes(data.action)) {
-<<<<<<< HEAD
-      // if (this.pendingOracleIds.length > 0) {
       while (this.pendingOracleIds.length > 0) {
         let id = this.pendingOracleIds.splice(0, 1)
-=======
-      while (this.pendingOracleIds.length > 0) {
-        let id = this.pendingOracleIds.splice(0, 1)[0]
->>>>>>> ee01c12f
         this.emitter.emit('registeredOracle', id)
       }
-      // }
     } else {
       console.log(`New oracle registration ${data.payload['oracle_id']}`)
       this.pendingOracleIds.push(data.payload['oracle_id'])
