--- conflicted
+++ resolved
@@ -67,12 +67,9 @@
     it('should deploy a contract', async function () {
       this.timeout(utils.TIMEOUT * 4)
       let params = {txTypes: 'aect_create_tx'}
-<<<<<<< HEAD
-      
+
       // charge wallet first
       await utils.charge(utils.wallets[0].pub, 10)
-=======
->>>>>>> eb620bf5
 
       const ret = await utils.httpProvider.contracts.deployContract(byteCode, utils.wallets[0])
       await utils.httpProvider.tx.waitForTransaction(ret['tx_hash'])
