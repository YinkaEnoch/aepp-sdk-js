--- conflicted
+++ resolved
@@ -29,20 +29,12 @@
   return (await this.api.getAccountByPubkey(address, {height, hash})).balance
 }
 
-<<<<<<< HEAD
 function tx (hash) {
-=======
-async function tx (hash) {
->>>>>>> e9fecc21
   return this.api.getTransactionByHash(hash)
 }
 
 async function height () {
-<<<<<<< HEAD
-  return (await await this.api.getCurrentKeyBlockHeight()).height
-=======
   return (await this.api.getCurrentKeyBlockHeight()).height
->>>>>>> e9fecc21
 }
 
 async function awaitHeight (h, {interval = 5000, attempts = 12} = {}) {
