--- conflicted
+++ resolved
@@ -17,10 +17,7 @@
 
 import * as Crypto from './utils/crypto'
 import * as TxBuilder from './tx/builder'
-<<<<<<< HEAD
-=======
 import * as TxBuilderHelper from './tx/builder/helpers'
->>>>>>> 8bf2cc58
 import * as JsTx from './tx/js'
 
 import Ae from './ae'
@@ -63,10 +60,6 @@
   Oracle,
   Channel,
   TransactionValidator,
-<<<<<<< HEAD
-  TxBuilder
-=======
   TxBuilder,
   TxBuilderHelper
->>>>>>> 8bf2cc58
 }