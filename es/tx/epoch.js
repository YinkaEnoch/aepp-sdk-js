/*
 * ISC License (ISC)
 * Copyright (c) 2018 aeternity developers
 *
 *  Permission to use, copy, modify, and/or distribute this software for any
 *  purpose with or without fee is hereby granted, provided that the above
 *  copyright notice and this permission notice appear in all copies.
 *
 *  THE SOFTWARE IS PROVIDED "AS IS" AND THE AUTHOR DISCLAIMS ALL WARRANTIES WITH
 *  REGARD TO THIS SOFTWARE INCLUDING ALL IMPLIED WARRANTIES OF MERCHANTABILITY
 *  AND FITNESS. IN NO EVENT SHALL THE AUTHOR BE LIABLE FOR ANY SPECIAL, DIRECT,
 *  INDIRECT, OR CONSEQUENTIAL DAMAGES OR ANY DAMAGES WHATSOEVER RESULTING FROM
 *  LOSS OF USE, DATA OR PROFITS, WHETHER IN AN ACTION OF CONTRACT, NEGLIGENCE OR
 *  OTHER TORTIOUS ACTION, ARISING OUT OF OR IN CONNECTION WITH THE USE OR
 *  PERFORMANCE OF THIS SOFTWARE.
 */

/**
 * Epoch Tx module
 * @module @aeternity/aepp-sdk/es/tx/epoch
 * @export EpochTx
 * @example import EpochTx from '@aeternity/aepp-sdk/es/tx/epoch'
 */

import Tx from './'
import Epoch from '../epoch'
import * as R from 'ramda'
import { salt } from '../utils/crypto'

const createSalt = salt

async function spendTx ({ senderId, recipientId, amount, fee, ttl, nonce, payload }) {
  nonce = await (calculateNonce.bind(this)(senderId))
<<<<<<< HEAD
  return (await this.api.postSpend(R.merge(R.head(arguments), {recipientId, nonce}))).tx
=======
  return (await this.api.postSpend(R.merge(R.head(arguments), { recipientId, nonce }))).tx
>>>>>>> 00ebdead
}

async function namePreclaimTx ({ accountId, nonce, commitmentId, fee, ttl }) {
  nonce = await (calculateNonce.bind(this)(accountId))
<<<<<<< HEAD
  return (await this.api.postNamePreclaim(R.merge(R.head(arguments), {nonce}))).tx
=======
  return (await this.api.postNamePreclaim(R.merge(R.head(arguments), { nonce }))).tx
>>>>>>> 00ebdead
}

async function nameClaimTx ({ accountId, nonce, name, nameSalt, fee, ttl }) {
  nonce = await (calculateNonce.bind(this)(accountId))
<<<<<<< HEAD
  return (await this.api.postNameClaim(R.merge(R.head(arguments), {nonce}))).tx
=======
  return (await this.api.postNameClaim(R.merge(R.head(arguments), { nonce }))).tx
>>>>>>> 00ebdead
}

async function nameTransferTx ({ accountId, nonce, nameId, recipientId, fee, ttl }) {
  nonce = await (calculateNonce.bind(this)(accountId))
<<<<<<< HEAD
  return (await this.api.postNameTransfer(R.merge(R.head(arguments), {recipientId, nonce}))).tx
=======
  return (await this.api.postNameTransfer(R.merge(R.head(arguments), { recipientId, nonce }))).tx
>>>>>>> 00ebdead
}

async function nameUpdateTx ({ accountId, nonce, nameId, nameTtl, pointers, clientTtl, fee, ttl }) {
  nonce = await (calculateNonce.bind(this)(accountId))
<<<<<<< HEAD
  return (await this.api.postNameUpdate(R.merge(R.head(arguments), {nonce}))).tx
=======
  return (await this.api.postNameUpdate(R.merge(R.head(arguments), { nonce }))).tx
>>>>>>> 00ebdead
}

async function nameRevokeTx ({ accountId, nonce, nameId, fee, ttl }) {
  nonce = await (calculateNonce.bind(this)(accountId))
<<<<<<< HEAD
  return (await this.api.postNameRevoke(R.merge(R.head(arguments), {nonce}))).tx
=======
  return (await this.api.postNameRevoke(R.merge(R.head(arguments), { nonce }))).tx
>>>>>>> 00ebdead
}

async function contractCreateTx ({ ownerId, nonce, code, vmVersion, deposit, amount, gas, gasPrice, fee, ttl, callData }) {
  nonce = await (calculateNonce.bind(this)(ownerId))
<<<<<<< HEAD
  return this.api.postContractCreate(R.merge(R.head(arguments), {nonce}))
=======
  return this.api.postContractCreate(R.merge(R.head(arguments), { nonce }))
>>>>>>> 00ebdead
}

async function contractCallTx ({ callerId, nonce, contractId, vmVersion, fee, ttl, amount, gas, gasPrice, callData }) {
  nonce = await (calculateNonce.bind(this)(callerId))
<<<<<<< HEAD
  return (await this.api.postContractCall(R.merge(R.head(arguments), {nonce}))).tx
=======
  return (await this.api.postContractCall(R.merge(R.head(arguments), { nonce }))).tx
>>>>>>> 00ebdead
}

async function commitmentHash (name, salt = createSalt()) {
  return (await this.api.getCommitmentHash(name, salt)).commitmentId
}

async function calculateNonce (accountId) {
  return +(await this.api.getAccountByPubkey(accountId)).nonce + 1
}

/**
 * Epoch-based Tx Stamp
 *
 * This implementation of {@link module:@aeternity/aepp-sdk/es/tx--Tx} relays
 * the creation of transactions to {@link module:@aeternity/aepp-sdk/es/epoch--Epoch}.
 * As there is no built-in security between Epoch and client communication, it
 * must never be used for production but can be very useful to verify other
 * implementations.
 * @function
 * @alias module:@aeternity/aepp-sdk/es/tx/epoch
 * @rtype Stamp
 * @param {Object} [options={}] - Initializer object
 * @return {Object} Tx instance
 * @example EpochTx({url: 'https://sdk-testnet.aepps.com/'})
 */
const EpochTx = Epoch.compose(Tx, {
  methods: {
    spendTx,
    namePreclaimTx,
    nameClaimTx,
    nameTransferTx,
    nameUpdateTx,
    nameRevokeTx,
    contractCreateTx,
    contractCallTx,
    commitmentHash
  }
})

export default EpochTx<|MERGE_RESOLUTION|>--- conflicted
+++ resolved
@@ -31,74 +31,42 @@
 
 async function spendTx ({ senderId, recipientId, amount, fee, ttl, nonce, payload }) {
   nonce = await (calculateNonce.bind(this)(senderId))
-<<<<<<< HEAD
-  return (await this.api.postSpend(R.merge(R.head(arguments), {recipientId, nonce}))).tx
-=======
   return (await this.api.postSpend(R.merge(R.head(arguments), { recipientId, nonce }))).tx
->>>>>>> 00ebdead
 }
 
 async function namePreclaimTx ({ accountId, nonce, commitmentId, fee, ttl }) {
   nonce = await (calculateNonce.bind(this)(accountId))
-<<<<<<< HEAD
-  return (await this.api.postNamePreclaim(R.merge(R.head(arguments), {nonce}))).tx
-=======
   return (await this.api.postNamePreclaim(R.merge(R.head(arguments), { nonce }))).tx
->>>>>>> 00ebdead
 }
 
 async function nameClaimTx ({ accountId, nonce, name, nameSalt, fee, ttl }) {
   nonce = await (calculateNonce.bind(this)(accountId))
-<<<<<<< HEAD
-  return (await this.api.postNameClaim(R.merge(R.head(arguments), {nonce}))).tx
-=======
   return (await this.api.postNameClaim(R.merge(R.head(arguments), { nonce }))).tx
->>>>>>> 00ebdead
 }
 
 async function nameTransferTx ({ accountId, nonce, nameId, recipientId, fee, ttl }) {
   nonce = await (calculateNonce.bind(this)(accountId))
-<<<<<<< HEAD
-  return (await this.api.postNameTransfer(R.merge(R.head(arguments), {recipientId, nonce}))).tx
-=======
   return (await this.api.postNameTransfer(R.merge(R.head(arguments), { recipientId, nonce }))).tx
->>>>>>> 00ebdead
 }
 
 async function nameUpdateTx ({ accountId, nonce, nameId, nameTtl, pointers, clientTtl, fee, ttl }) {
   nonce = await (calculateNonce.bind(this)(accountId))
-<<<<<<< HEAD
-  return (await this.api.postNameUpdate(R.merge(R.head(arguments), {nonce}))).tx
-=======
   return (await this.api.postNameUpdate(R.merge(R.head(arguments), { nonce }))).tx
->>>>>>> 00ebdead
 }
 
 async function nameRevokeTx ({ accountId, nonce, nameId, fee, ttl }) {
   nonce = await (calculateNonce.bind(this)(accountId))
-<<<<<<< HEAD
-  return (await this.api.postNameRevoke(R.merge(R.head(arguments), {nonce}))).tx
-=======
   return (await this.api.postNameRevoke(R.merge(R.head(arguments), { nonce }))).tx
->>>>>>> 00ebdead
 }
 
 async function contractCreateTx ({ ownerId, nonce, code, vmVersion, deposit, amount, gas, gasPrice, fee, ttl, callData }) {
   nonce = await (calculateNonce.bind(this)(ownerId))
-<<<<<<< HEAD
-  return this.api.postContractCreate(R.merge(R.head(arguments), {nonce}))
-=======
   return this.api.postContractCreate(R.merge(R.head(arguments), { nonce }))
->>>>>>> 00ebdead
 }
 
 async function contractCallTx ({ callerId, nonce, contractId, vmVersion, fee, ttl, amount, gas, gasPrice, callData }) {
   nonce = await (calculateNonce.bind(this)(callerId))
-<<<<<<< HEAD
-  return (await this.api.postContractCall(R.merge(R.head(arguments), {nonce}))).tx
-=======
   return (await this.api.postContractCall(R.merge(R.head(arguments), { nonce }))).tx
->>>>>>> 00ebdead
 }
 
 async function commitmentHash (name, salt = createSalt()) {
