/*
 * ISC License (ISC)
 * Copyright (c) 2018 aeternity developers
 *
 *  Permission to use, copy, modify, and/or distribute this software for any
 *  purpose with or without fee is hereby granted, provided that the above
 *  copyright notice and this permission notice appear in all copies.
 *
 *  THE SOFTWARE IS PROVIDED "AS IS" AND THE AUTHOR DISCLAIMS ALL WARRANTIES WITH
 *  REGARD TO THIS SOFTWARE INCLUDING ALL IMPLIED WARRANTIES OF MERCHANTABILITY
 *  AND FITNESS. IN NO EVENT SHALL THE AUTHOR BE LIABLE FOR ANY SPECIAL, DIRECT,
 *  INDIRECT, OR CONSEQUENTIAL DAMAGES OR ANY DAMAGES WHATSOEVER RESULTING FROM
 *  LOSS OF USE, DATA OR PROFITS, WHETHER IN AN ACTION OF CONTRACT, NEGLIGENCE OR
 *  OTHER TORTIOUS ACTION, ARISING OUT OF OR IN CONNECTION WITH THE USE OR
 *  PERFORMANCE OF THIS SOFTWARE.
 */

/**
 * Aens module - routines to interact with the æternity naming system
 *
 * The high-level description of the naming system is
 * https://github.com/aeternity/protocol/blob/master/AENS.md in the protocol
 * repository.
 * @module @aeternity/aepp-sdk/es/ae/aens
 * @export Aens
 * @example import Aens from '@aeternity/aepp-sdk/es/ae/aens'
 */

import * as R from 'ramda'
import {encodeBase58Check, salt} from '../utils/crypto'
import Ae from './'

/**
 * Transfer a domain to another account
 * @instance
 * @category async
 * @param {String} nameId
 * @param {String} account
 * @param {Object} [options={}]
 * @return {Promise<Object>}
 */
async function transfer (nameId, account, options = {}) {
  const opt = R.merge(this.Ae.defaults, options)

  const nameTransferTx = await this.nameTransferTx(R.merge(opt, {
    nameId,
    accountId: await this.address(),
    recipientId: account
  }))

  return this.send(nameTransferTx, opt)
}

/**
 * What kind of a hash is this? If it begins with 'ak_' it is an
 * account key, if with 'ok_' it's an oracle key.
 *
 * @param s - the hash.
 * returns the type, or throws an exception if type not found.
 */
function classify (s) {
  const keys = {
    ak: 'account_pubkey',
    ok: 'oracle_pubkey'
  }

  if (!s.match(/^[a-z]{2}_.+/)) {
    throw Error('Not a valid hash')
  }

  const klass = s.substr(0, 2)
  if (klass in keys) {
    return keys[klass]
  } else {
    throw Error(`Unknown class ${klass}`)
  }
}

/**
 * Update an aens entry
 * @param target new target
 * @param options
 * @return {Object}
 */
async function update (nameId, target, options = {}) {
  const opt = R.merge(this.Ae.defaults, options)
  const nameUpdateTx = await this.nameUpdateTx(R.merge(opt, {
    nameId: nameId,
    accountId: await this.address(),
<<<<<<< HEAD
    // pointers: R.fromPairs([[classify(target), target]])
=======
>>>>>>> e9fecc21
    pointers: [R.fromPairs([['id', target], ['key', classify(target)]])]
  }))

  return this.send(nameUpdateTx, opt)
}

/**
 * Query the status of an AENS registration
 * @param {string} name
 * @return {Promise<Object>}
 */
async function query (name) {
  const o = await this.api.getNameEntryByName(name)
  const nameId = o.id

  return Object.freeze(Object.assign(o, {
    pointers: o.pointers || {},
    update: async (target, options) => {
      await this.aensUpdate(nameId, target, options)
      return this.aensQuery(name)
    },
    transfer: async (account, options) => {
      await this.aensTransfer(nameId, account, options)
      return this.aensQuery(name)
    }
  }))
}

/**
 * Claim a previously preclaimed registration. This can only be done after the
 * preclaim step
 * @param {Record} [options={}]
 * @return {Promise<Object>} the result of the claim
 */
async function claim (name, salt, options = {}) {
  const opt = R.merge(this.Ae.defaults, options)
  const claimTx = await this.nameClaimTx(R.merge(opt, {
    accountId: await this.address(),
    nameSalt: salt,
    name: `nm_${encodeBase58Check(Buffer.from(name))}`
  }))

  await this.send(claimTx, opt)
  return this.aensQuery(name)
}

/**
 * Preclaim a name. Sends a hash of the name and a random salt to the node
 * @param {string} name
 * @param {Record} [options={}]
 * @return {Promise<Object>}
 */
async function preclaim (name, options = {}) {
  const opt = R.merge(this.Ae.defaults, options)
  const _salt = salt()
  const hash = await this.commitmentHash(name, _salt)

  const preclaimTx = await this.namePreclaimTx(R.merge(opt, {
    accountId: await this.address(),
    commitmentId: hash
  }))

  await this.send(preclaimTx, opt)

  return Object.freeze({
    claim: options => this.aensClaim(name, _salt, options),
    salt: _salt,
    commitmentId: hash
  })
}

/**
 * Aens Stamp
 *
 * Aens provides name-system related methods atop
 * {@link module:@aeternity/aepp-sdk/es/ae--Ae} clients.
 * @function
 * @alias module:@aeternity/aepp-sdk/es/ae/aens
 * @rtype Stamp
 * @param {Object} [options={}] - Initializer object
 * @return {Object} Aens instance
 */
const Aens = Ae.compose({
  methods: {
    aensQuery: query,
    aensPreclaim: preclaim,
    aensClaim: claim,
    aensUpdate: update,
    aensTransfer: transfer
  },
  deepProps: {Ae: {defaults: {
    clientTtl: 1,
    nameTtl: 50000 // aec_governance:name_claim_max_expiration() => 50000
  }}}
})

export default Aens<|MERGE_RESOLUTION|>--- conflicted
+++ resolved
@@ -87,10 +87,6 @@
   const nameUpdateTx = await this.nameUpdateTx(R.merge(opt, {
     nameId: nameId,
     accountId: await this.address(),
-<<<<<<< HEAD
-    // pointers: R.fromPairs([[classify(target), target]])
-=======
->>>>>>> e9fecc21
     pointers: [R.fromPairs([['id', target], ['key', classify(target)]])]
   }))
 
