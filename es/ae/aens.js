/*
 * ISC License (ISC)
 * Copyright (c) 2018 aeternity developers
 *
 *  Permission to use, copy, modify, and/or distribute this software for any
 *  purpose with or without fee is hereby granted, provided that the above
 *  copyright notice and this permission notice appear in all copies.
 *
 *  THE SOFTWARE IS PROVIDED "AS IS" AND THE AUTHOR DISCLAIMS ALL WARRANTIES WITH
 *  REGARD TO THIS SOFTWARE INCLUDING ALL IMPLIED WARRANTIES OF MERCHANTABILITY
 *  AND FITNESS. IN NO EVENT SHALL THE AUTHOR BE LIABLE FOR ANY SPECIAL, DIRECT,
 *  INDIRECT, OR CONSEQUENTIAL DAMAGES OR ANY DAMAGES WHATSOEVER RESULTING FROM
 *  LOSS OF USE, DATA OR PROFITS, WHETHER IN AN ACTION OF CONTRACT, NEGLIGENCE OR
 *  OTHER TORTIOUS ACTION, ARISING OUT OF OR IN CONNECTION WITH THE USE OR
 *  PERFORMANCE OF THIS SOFTWARE.
 */

/**
 * Aens module - routines to interact with the æternity naming system
 *
 * The high-level description of the naming system is
 * https://github.com/aeternity/protocol/blob/master/AENS.md in the protocol
 * repository.
 * @module @aeternity/aepp-sdk/es/ae/aens
 * @export Aens
 * @example import Aens from '@aeternity/aepp-sdk/es/ae/aens'
 */

import * as R from 'ramda'
import {encodeBase58Check, salt} from '../utils/crypto'
import Ae from './'

/**
 * Transfer a domain to another account
 * @instance
 * @category async
 * @param {String} nameId
 * @param {String} account
 * @param {Object} [options={}]
 * @return {Promise<Object>}
 */
async function transfer (nameId, account, options = {}) {
  const opt = R.merge(this.Ae.defaults, options)

  const nameTransferTx = await this.nameTransferTx(R.merge(opt, {
    nameId,
    accountId: await this.address(),
    recipientId: account
  }))

  return this.send(nameTransferTx, opt)
}

/**
<<<<<<< HEAD
 * Revoke a domain
 * @instance
 * @category async
 * @param {String} nameHash
 * @param {Object} [options={}]
 * @return {Promise<Object>}
 */
async function revoke (nameHash, options = {}) {
  const opt = R.merge(this.Ae.defaults, options)

  const nameRevokeTx = await this.nameRevokeTx(R.merge(opt, {
    nameHash,
    account: await this.address()
  }))

  return this.send(nameRevokeTx, opt)
}

/**
 * What kind of a hash is this? If it begins with 'ak$' it is an
 * account key, if with 'ok$' it's an oracle key.
=======
 * What kind of a hash is this? If it begins with 'ak_' it is an
 * account key, if with 'ok_' it's an oracle key.
>>>>>>> b4921bc0
 *
 * @param s - the hash.
 * returns the type, or throws an exception if type not found.
 */
function classify (s) {
  const keys = {
    ak: 'account_pubkey',
    ok: 'oracle_pubkey'
  }

  if (!s.match(/^[a-z]{2}_.+/)) {
    throw Error('Not a valid hash')
  }

  const klass = s.substr(0, 2)
  if (klass in keys) {
    return keys[klass]
  } else {
    throw Error(`Unknown class ${klass}`)
  }
}

/**
 * Update an aens entry
 * @param nameHash domain hash
 * @param target new target
 * @param options
 * @return {Object}
 */
async function update (nameId, target, options = {}) {
  const opt = R.merge(this.Ae.defaults, options)
  const nameUpdateTx = await this.nameUpdateTx(R.merge(opt, {
    nameId: nameId,
    accountId: await this.address(),
    // pointers: R.fromPairs([[classify(target), target]])
    pointers: [R.fromPairs([['id', target], ['key', classify(target)]])]
  }))

  return this.send(nameUpdateTx, opt)
}

/**
 * Query the status of an AENS registration
 * @param {string} name
 * @return {Promise<Object>}
 */
async function query (name) {
  const o = await this.api.getNameEntryByName(name)
  const nameId = o.id

  return Object.freeze(Object.assign(o, {
    pointers: o.pointers || {},
    update: async (target, options) => {
      await this.aensUpdate(nameId, target, options)
      return this.aensQuery(name)
    },
    transfer: async (account, options) => {
      await this.aensTransfer(nameId, account, options)
      return this.aensQuery(name)
    }
  }))
}

/**
 * Claim a previously preclaimed registration. This can only be done after the
 * preclaim step
 * @param {Record} [options={}]
 * @return {Promise<Object>} the result of the claim
 */
async function claim (name, salt, waitForHeight, options = {}) {
  const opt = R.merge(this.Ae.defaults, options)
  // wait until block was mined before send claim transaction
  if (waitForHeight) await this.awaitHeight(waitForHeight, {attempts: 200})
  const claimTx = await this.nameClaimTx(R.merge(opt, {
    accountId: await this.address(),
    nameSalt: salt,
    name: `nm_${encodeBase58Check(Buffer.from(name))}`
  }))

  await this.send(claimTx, opt)
  return this.aensQuery(name)
}

/**
 * Preclaim a name. Sends a hash of the name and a random salt to the node
 * @param {string} name
 * @param {Record} [options={}]
 * @return {Promise<Object>}
 */
async function preclaim (name, options = {}) {
  const opt = R.merge(this.Ae.defaults, options)
  const _salt = salt()
  const height = await this.height()
  const hash = await this.commitmentHash(name, _salt)
  const preclaimTx = await this.namePreclaimTx(R.merge(opt, {
    accountId: await this.address(),
    commitmentId: hash
  }))
  await this.send(preclaimTx, opt)

  return Object.freeze({
    height,
    claim: options => this.aensClaim(name, _salt, (height + 1), options),
    salt: _salt,
    commitmentId: hash
  })
}

/**
 * Aens Stamp
 *
 * Aens provides name-system related methods atop
 * {@link module:@aeternity/aepp-sdk/es/ae--Ae} clients.
 * @function
 * @alias module:@aeternity/aepp-sdk/es/ae/aens
 * @rtype Stamp
 * @param {Object} [options={}] - Initializer object
 * @return {Object} Aens instance
 */
const Aens = Ae.compose({
  methods: {
    aensQuery: query,
    aensPreclaim: preclaim,
    aensClaim: claim,
    aensUpdate: update,
    aensTransfer: transfer,
    aensRevoke: revoke
  },
  deepProps: {
    Ae: {
      defaults: {
        clientTtl: 1,
        nameTtl: 50000 // aec_governance:name_claim_max_expiration() => 50000
      }
    }
  }
})

export default Aens<|MERGE_RESOLUTION|>--- conflicted
+++ resolved
@@ -52,7 +52,6 @@
 }
 
 /**
-<<<<<<< HEAD
  * Revoke a domain
  * @instance
  * @category async
@@ -72,12 +71,8 @@
 }
 
 /**
- * What kind of a hash is this? If it begins with 'ak$' it is an
- * account key, if with 'ok$' it's an oracle key.
-=======
  * What kind of a hash is this? If it begins with 'ak_' it is an
  * account key, if with 'ok_' it's an oracle key.
->>>>>>> b4921bc0
  *
  * @param s - the hash.
  * returns the type, or throws an exception if type not found.
@@ -172,10 +167,12 @@
   const _salt = salt()
   const height = await this.height()
   const hash = await this.commitmentHash(name, _salt)
+
   const preclaimTx = await this.namePreclaimTx(R.merge(opt, {
     accountId: await this.address(),
     commitmentId: hash
   }))
+
   await this.send(preclaimTx, opt)
 
   return Object.freeze({
