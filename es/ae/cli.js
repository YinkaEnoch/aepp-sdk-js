--- conflicted
+++ resolved
@@ -25,11 +25,7 @@
 
 const Cli = Ae.compose(Account, Chain, Tx, JsTx, Aens, Contract, {
   init () {},
-<<<<<<< HEAD
-  props: {process: {}}
-=======
   props: { process: {} }
->>>>>>> 19e0cb6b
 })
 
 export default Cli